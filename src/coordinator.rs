//! Functions for controlling/running the aleo setup coordinator
//! rocket server.

use std::{
    fs::{File, OpenOptions},
    io::{BufRead, BufReader, Write},
    net::SocketAddr,
    num::{NonZeroU32, NonZeroU8},
    path::{Path, PathBuf},
    str::FromStr,
};

use eyre::Context;
use mpmc_bus::{Receiver, Sender};
use regex::Regex;
use serde::{Deserialize, Serialize};
use subprocess::Exec;

use crate::{
    contributor::Contributor,
    process::{
        default_parse_exit_status, fallible_monitor, run_monitor_process, MonitorProcessJoin,
    },
    verifier::Verifier,
    AleoPublicKey, CeremonyMessage, ContributorRef, Environment, ParticipantRef, VerifierRef,
};

/// The format of the configuration json configuration file, used with
/// the `--config` command line option for `aleo-setup-coordinator`.
#[derive(Debug, Serialize)]
struct CoordinatorTomlConfiguration {
    /// The setup we are going to run.
    setup: Environment,
    /// The public keys e.g.
    /// `aleo1hsr8czcmxxanpv6cvwct75wep5ldhd2s702zm8la47dwcxjveypqsv7689`
    /// of contributors which will act as replacements for regular
    /// contributors which get dropped during a round.
    replacement_contributors: Vec<AleoPublicKey>,

    /// TODO: refactor later to use a proper address type
    listen_address: SocketAddr,

    /// TODO: is this actually in use??
    database_address: SocketAddr,

    /// Settings related to reliability checks
    pub reliability_check: ReliabilityCheckSettings,
}

#[derive(Debug, Deserialize, Serialize)]
pub struct ReliabilityCheckSettings {
    /// The option to define if we are checking the reliability
    /// score of the contributors or not. Defaults to false
    pub is_enabled: bool,

    /// Defines the threshold at which we let the contributors to
    /// join the queue. For example if the threshold is 8 and
    /// the reliability is 8 or above, then the contributor is allowed
    /// to join the queue.
    pub accept_threshold: NonZeroU8,

    /// Settings related to the bandwidth measurement
    pub bandwidth: BandwidthCheckSettings,

    /// Settings related to the cpu measurement
    pub cpu: CpuCheckSettings,
}

#[derive(Debug, Deserialize, Serialize)]
pub struct BandwidthCheckSettings {
    /// To convert the speed to score use the following formula:
    /// score = speed / speed_per_point
    /// for example: speed = 5000 kilobytes/s, speed_per_point = 1000 kilobytes/s, score = 5
    /// Defined in kilobytes/s
    pub speed_per_point: NonZeroU32,
    /// The score is found as speed / speed_per_point, up to a maximum score
    pub maximum_score: NonZeroU8,
}

#[derive(Debug, Deserialize, Serialize)]
pub struct CpuCheckSettings {
    /// The score in CPU check can be at most maximum_score
    pub maximum_score: NonZeroU8,
}

impl From<&CoordinatorConfig> for CoordinatorTomlConfiguration {
    fn from(config: &CoordinatorConfig) -> Self {
        let replacement_contributors = config
            .replacement_contributors
            .iter()
            .map(|c| c.address.clone())
            .collect();

        Self {
            setup: config.environment,
            replacement_contributors,
            listen_address: SocketAddr::from_str("0.0.0.0:9000").unwrap(),
            database_address: SocketAddr::from_str("127.0.0.1:2000").unwrap(),
            reliability_check: ReliabilityCheckSettings {
                // TODO: update this when reliability checks are implemented.
                is_enabled: false,
                accept_threshold: NonZeroU8::new(8).unwrap(),
                bandwidth: BandwidthCheckSettings {
                    speed_per_point: NonZeroU32::new(1000).unwrap(),
                    maximum_score: NonZeroU8::new(10).unwrap(),
                },
                cpu: CpuCheckSettings {
                    maximum_score: NonZeroU8::new(10).unwrap(),
                },
            },
        }
    }
}

/// Configuration for the [run_coordinator()] function to run
/// `aleo-setup-coordinator` rocket server.
#[derive(Debug)]
pub struct CoordinatorConfig {
    /// The location of the `aleo-setup-coordinator` repository.
    pub crate_dir: PathBuf,
    /// The location of the `aleo-setup-coordinator` binary (including
    /// the binary name).
    pub setup_coordinator_bin: PathBuf,
    /// What environment to use while running the setup ceremony.
    pub environment: Environment,
    /// The directory where all the artifacts produced while running
    /// the coordinator will be stored (and the current working
    /// directory for the process).
    pub out_dir: PathBuf,
    /// List of replacement contributors in use for the ceremony.
    pub replacement_contributors: Vec<ContributorRef>,
}

impl CoordinatorConfig {
    /// Calculates where the directory containing the ceremony
    /// transcript is located.
    pub fn transcript_dir(&self) -> PathBuf {
        if let Environment::Development = self.environment {
            self.out_dir.join("transcript/development")
        } else {
            self.out_dir.join("transcript")
        }
    }
}

/// Run the `aleo-setup-coordinator` rocket server.
pub fn run_coordinator(
    config: &CoordinatorConfig,
    ceremony_tx: Sender<CeremonyMessage>,
    ceremony_rx: Receiver<CeremonyMessage>,
) -> eyre::Result<MonitorProcessJoin> {
    let span = tracing::error_span!("coordinator");
    let _guard = span.enter();

    let toml_config = CoordinatorTomlConfiguration::from(config);
    let toml_config_str = toml::to_string_pretty(&toml_config)
        .wrap_err("Error while serializing coordinator toml config")?;
    let toml_config_path = config.out_dir.join("config.toml");
    std::fs::write(&toml_config_path, &toml_config_str)
        .wrap_err("Error while writing corodinator config.toml file")?;

    tracing::info!("Starting setup coordinator.");

    let exec = Exec::cmd(config.setup_coordinator_bin.canonicalize()?)
        .cwd(&config.out_dir)
<<<<<<< HEAD
        .env("RUST_BACKTRACE", "1")
        .env("RUST_LOG", "debug,hyper=warn")
=======
        .env("RUST_LOG", "debug")
>>>>>>> 460bdd80
        .arg("--config")
        .arg(
            toml_config_path
                .canonicalize()
                .wrap_err("cannot canonicalize toml config path")?,
        );

    let log_file_path = config.out_dir.join("coordinator.log");

    let (join, _) = run_monitor_process(
        "coordinator".to_string(),
        exec,
        default_parse_exit_status,
        ceremony_tx,
        ceremony_rx,
        fallible_monitor(move |stdout, ceremony_tx, _monitor_tx| {
            monitor_coordinator(stdout, ceremony_tx, &log_file_path)
        }),
    )?;

    Ok(join)
}

#[derive(Debug)]
#[non_exhaustive]
enum CoordinatorState {
    /// The process has just started.
    ProcessStarted,
    /// The coordinator is ready and the specified round is waiting
    /// for participants before it can start.
    RoundWaitingForParticipants(u64),
    /// The specified round has started and is running.
    RoundRunning(u64),
    /// The round has completed contributions and verifications, and
    /// the coordinator is aggregating chunks.
    RoundAggregating(u64),
    /// The round has completed aggregation and is now waiting for the
    /// final report.
    RoundWaitingForFinish(u64),
    /// The round has finished. Waiting to confirm that the next round
    /// is awaiting participants.
    RoundFinished(u64),
}

/// This struct keeps track of the current state of the coordinator.
struct CoordinatorStateReporter {
    ceremony_tx: Sender<CeremonyMessage>,
    current_state: CoordinatorState,
}

lazy_static::lazy_static! {
    static ref BOOTED_RE: Regex = Regex::new(".*Coordinator has booted up.*").unwrap();
    static ref ROUND_STARTED_RE: Regex = Regex::new(".*Advanced ceremony to round (?P<round>[0-9]+).*").unwrap();
    static ref ROUND_STARTED_AGGREGATION_RE: Regex = Regex::new(".*Starting aggregation on round (?P<round>[0-9]+)").unwrap();
    static ref ROUND_AGGREGATED_RE: Regex = Regex::new(".*Round (?P<round>[0-9]+) is aggregated.*").unwrap();
    static ref ROUND_FINISHED_RE: Regex = Regex::new(".*Round (?P<round>[0-9]+) is finished.*").unwrap();
    static ref DROPPED_PARTICIPANT_RE: Regex = Regex::new(".*Dropping (?P<address>aleo[a-z0-9]+)[.](?P<participant_type>contributor|verifier) from the ceremony").unwrap();
    static ref SUCCESSFUL_CONTRIBUTION_RE: Regex = Regex::new(".*((?P<address>aleo[a-z0-9]+)[.]contributor) added a contribution to chunk (?P<chunk>[0-9]+)").unwrap();
}

impl CoordinatorStateReporter {
    /// Create a new [CoordinatorStateReporter] with the state that
    /// the process has just been started.
    fn process_started(ceremony_tx: Sender<CeremonyMessage>) -> Self {
        Self {
            ceremony_tx,
            current_state: CoordinatorState::ProcessStarted,
        }
    }

    /// Check whether a participant has been dropped from the round
    /// (and broadcast this fact with [CeremonyMessage::ParticipantDropped]).
    fn check_participant_dropped(&mut self, line: &str) -> eyre::Result<()> {
        if let Some(captures) = DROPPED_PARTICIPANT_RE.captures(line) {
            let address_str = captures
                .name("address")
                .expect("expected address group to be captured")
                .as_str()
                .to_string();
            let participant_type_s = captures
                .name("participant_type")
                .expect("expected participant_type group to be captured")
                .as_str();

            let address = AleoPublicKey::from_str(&address_str)?;

            let participant = match participant_type_s {
                "contributor" => ParticipantRef::Contributor(ContributorRef { address }),
                "verifier" => ParticipantRef::Verifier(VerifierRef { address }),
                _ => {
                    return Err(eyre::eyre!(
                        "unknown participant type: {}",
                        participant_type_s
                    ))
                }
            };

            self.ceremony_tx
                .broadcast(CeremonyMessage::ParticipantDropped(participant))?;
        }

        Ok(())
    }

    /// Parse stdout line from the `coordinator` process, broadcast
    /// messages to the ceremony when the coordinator state changes.
    /// Keeps track of the current state of the ceremony.
    ///
    /// TODO: verify that the round number in the regular expression
    /// group matches the current state.
    fn parse_output_line(&mut self, line: &str) -> eyre::Result<()> {
        match self.current_state {
            CoordinatorState::ProcessStarted => {
                if BOOTED_RE.is_match(&line) {
                    tracing::debug!("Coordinator process has started");
                    self.ceremony_tx
                        .broadcast(CeremonyMessage::RoundWaitingForParticipants(1))?;
                    self.current_state = CoordinatorState::RoundWaitingForParticipants(1);
                }
            }
            CoordinatorState::RoundWaitingForParticipants(round) => {
                // Check whether any participants have beend dropped
                // while the round is waiting for participants before
                // the round has started.
                self.check_participant_dropped(line)?;
                if ROUND_STARTED_RE.is_match(&line) {
                    tracing::debug!(
                        "Detected that round {} is now waiting for participants.",
                        round
                    );
                    self.ceremony_tx
                        .broadcast(CeremonyMessage::RoundStarted(round))?;
                    self.current_state = CoordinatorState::RoundRunning(round);
                }
            }
            CoordinatorState::RoundRunning(round) => {
                // Check whether any participants have beend dropped
                // while the round is running.
                self.check_participant_dropped(line)?;
                if ROUND_STARTED_AGGREGATION_RE.is_match(&line) {
                    tracing::debug!("Detected that round {} is has started running.", round);
                    self.ceremony_tx
                        .broadcast(CeremonyMessage::RoundStartedAggregation(round))?;
                    self.current_state = CoordinatorState::RoundAggregating(round);
                }

                if let Some(captures) = SUCCESSFUL_CONTRIBUTION_RE.captures(line) {
                    let address_str = captures
                        .name("address")
                        .expect("expected address group to be captured")
                        .as_str()
                        .to_string();

                    let chunk = u64::from_str(
                        captures
                            .name("chunk")
                            .expect("exprected chunk address to be captured")
                            .as_str(),
                    )?;

                    let address = AleoPublicKey::from_str(&address_str)?;

                    tracing::debug!(
                        "Contributor {} made a successful contribution to chunk {}.",
                        &address,
                        &chunk
                    );

                    let contributor = ContributorRef { address };
                    self.ceremony_tx
                        .broadcast(CeremonyMessage::SuccessfulContribution {
                            contributor,
                            chunk,
                        })?;
                }
            }
            CoordinatorState::RoundAggregating(round) => {
                if ROUND_AGGREGATED_RE.is_match(&line) {
                    tracing::debug!("Detected that round {} is aggregating.", round);
                    self.ceremony_tx
                        .broadcast(CeremonyMessage::RoundAggregated(round))?;
                    self.current_state = CoordinatorState::RoundWaitingForFinish(round);
                }
            }
            CoordinatorState::RoundWaitingForFinish(round) => {
                if ROUND_FINISHED_RE.is_match(&line) {
                    tracing::debug!("Detected that round {} has finished.", round);
                    self.ceremony_tx
                        .broadcast(CeremonyMessage::RoundFinished(round))?;
                    self.current_state = CoordinatorState::RoundFinished(round);
                }
            }
            CoordinatorState::RoundFinished(round) => {
                self.ceremony_tx
                    .broadcast(CeremonyMessage::RoundWaitingForParticipants(round + 1))?;
                self.current_state = CoordinatorState::RoundWaitingForParticipants(round + 1);
                return Ok(());
            }
        }

        Ok(())
    }
}

/// Monitor the setup coordinator. Parses the `stderr`/`stdout` and
/// emits messages/alters state when certain events occur, and also
/// pipes the output to the [tracing::debug!()], and
/// `coordinator_log.txt` log file.
fn monitor_coordinator(
    stdout: File,
    ceremony_tx: Sender<CeremonyMessage>,
    log_file_path: impl AsRef<Path>,
) -> eyre::Result<()> {
    let buf_pipe = BufReader::new(stdout);
    let mut state_reporter = CoordinatorStateReporter::process_started(ceremony_tx);

    let mut log_file = OpenOptions::new()
        .append(true)
        .create(true)
        .open(log_file_path)
        .wrap_err("unable to open log file")?;

    // It's expected that if the process closes, the stdout will also
    // close and this iterator will complete gracefully.
    for line_result in buf_pipe.lines() {
        match line_result {
            Ok(line) => {
                state_reporter.parse_output_line(&line)?;

                // Write to log file.
                log_file.write(line.as_ref())?;
                log_file.write("\n".as_ref())?;
            }
            Err(error) => {
                tracing::error!(
                    "Error reading line from pipe to coordinator process: {}",
                    error
                )
            }
        }
    }

    Ok(())
}

#[derive(Deserialize)]
struct RoundState {
    /// The ids of the contributors in the round.
    #[serde(rename = "contributorIds")]
    contributor_ids: Vec<String>,
    /// The ids of the verifiers in the round.
    #[serde(rename = "verifierIds")]
    verifier_ids: Vec<String>,
}

/// Check that the specified participants are in the specified round
/// transcript.
pub fn check_participants_in_round(
    config: &CoordinatorConfig,
    round: u64,
    contributors: &[Contributor],
    verifiers: &[Verifier],
) -> eyre::Result<()> {
    let state_file = config
        .transcript_dir()
        .join(format!("round_{}", round))
        .join("state.json");

    let state_file_str = std::fs::read_to_string(&state_file)
        .wrap_err_with(|| eyre::eyre!("Unable to read state file: {:?}", &state_file))?;

    let state: RoundState = serde_json::from_str(&state_file_str)
        .wrap_err_with(|| eyre::eyre!("Unable to deserialize state file: {:?}", state_file))?;

    for contributor in contributors {
        state
            .contributor_ids
            .iter()
            .find(|round_contributor_id| round_contributor_id == &&contributor.id_on_coordinator())
            .ok_or_else(|| {
                eyre::eyre!(
                    "Unable to find contributor {} in round state file",
                    contributor.id_on_coordinator()
                )
            })?;
    }

    // TODO: use the same logic as checking contributors, when I can
    // calculate the verifier public key/coordinator id.
    if verifiers.len() != state.verifier_ids.len() {
        return Err(eyre::eyre!(
            "Number of verifiers in the round {}, does not match \
                the number of verifiers started for the round: {}",
            state.verifier_ids.len(),
            verifiers.len()
        ));
    }

    Ok(())
}<|MERGE_RESOLUTION|>--- conflicted
+++ resolved
@@ -163,12 +163,8 @@
 
     let exec = Exec::cmd(config.setup_coordinator_bin.canonicalize()?)
         .cwd(&config.out_dir)
-<<<<<<< HEAD
         .env("RUST_BACKTRACE", "1")
-        .env("RUST_LOG", "debug,hyper=warn")
-=======
         .env("RUST_LOG", "debug")
->>>>>>> 460bdd80
         .arg("--config")
         .arg(
             toml_config_path
