--- conflicted
+++ resolved
@@ -376,27 +376,16 @@
 
     joins.push(coordinator_join);
 
-<<<<<<< HEAD
-    let state_monitor_join = run_state_monitor(
-        STATE_MONITOR_DIR,
-        &coordinator_config.transcript_dir(),
-        ceremony_tx.clone(),
-        ceremony_rx.clone(),
-        &options.out_dir,
-    )?;
-    joins.push(state_monitor_join);
-=======
     if options.state_monitor {
         let state_monitor_join = run_state_monitor(
             STATE_MONITOR_DIR,
-            &coordinator_transcript_dir,
+            &coordinator_config.transcript_dir(),
             ceremony_tx.clone(),
             ceremony_rx.clone(),
             &options.out_dir,
         )?;
         joins.push(state_monitor_join);
     }
->>>>>>> 409a7fa2
 
     // Wait for the coordinator and coordinator proxy to start.
     coordinator_ready
